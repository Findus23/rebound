--- conflicted
+++ resolved
@@ -1,12 +1,7 @@
 UNAME := $(shell uname)
 CC=gcc
-<<<<<<< HEAD
-OPENGL=1
-TREE=1
-=======
->>>>>>> 081aa806
 ifeq ($(UNAME), Linux)
-	OPT = -L/usr/lib -I/usr/include -Wall  -g
+	OPT = -L/usr/lib -I/usr/include -Wall  -g 
 	LIB =  -lm
 endif
 ifeq ($(UNAME), Darwin)
@@ -28,16 +23,11 @@
 endif
 endif
 
-<<<<<<< HEAD
-ifeq ($(TREE), 1)
-	OPT+= -DTREE
-endif
-=======
 # Create precompiler definitions from links
 OPT+= -D$(shell basename `readlink gravity.c` '.c' | tr '[a-z]' '[A-Z]')
 OPT+= -D$(shell basename `readlink integrator.c` '.c' | tr '[a-z]' '[A-Z]')
 OPT+= -D$(shell basename `readlink boundaries.c` '.c' | tr '[a-z]' '[A-Z]')
->>>>>>> 081aa806
+
 
 all:
 	$(CC) $(OPT) -std=c99 main.c -c
