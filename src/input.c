--- conflicted
+++ resolved
@@ -110,11 +110,7 @@
         const char str[] = "REBOUND Binary File. Version: ";
         char readbuf[65], curvbuf[65];
         sprintf(curvbuf,"%s%s",str,reb_version_str);
-<<<<<<< HEAD
-        for(unsigned long j=strlen(curvbuf);j<63;j++){
-=======
         for(size_t j=strlen(curvbuf);j<63;j++){
->>>>>>> e7dc0bdb
             curvbuf[j] = ' ';
         }
         curvbuf[63] = '\0';
